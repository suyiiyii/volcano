--- conflicted
+++ resolved
@@ -58,13 +58,8 @@
 	threeCPU  = v1.ResourceList{"cpu": resource.MustParse("3000m")}
 	thirtyCPU = v1.ResourceList{"cpu": resource.MustParse("30000m")}
 	halfCPU   = v1.ResourceList{"cpu": resource.MustParse("500m")}
-<<<<<<< HEAD
-	CPU1Mem1  = v1.ResourceList{"cpu": resource.MustParse("750m"), "memory": resource.MustParse("650Mi")}
-	CPU2Mem2  = v1.ResourceList{"cpu": resource.MustParse("1500m"), "memory": resource.MustParse("1400Mi")}
-=======
 	CPU1Mem1  = v1.ResourceList{"cpu": resource.MustParse("1000m"), "memory": resource.MustParse("1024Mi")}
 	CPU2Mem2  = v1.ResourceList{"cpu": resource.MustParse("2000m"), "memory": resource.MustParse("2048Mi")}
->>>>>>> 5071fc0e
 )
 
 const (
@@ -340,7 +335,7 @@
 	return job
 }
 
-func createJobWithCondition(ctx *testContext, jobSpec *jobSpec, pgName string, nodeSelector map[string]string) *batchv1alpha1.Job {
+func createJobWithPodGroup(ctx *testContext, jobSpec *jobSpec, pgName string) *batchv1alpha1.Job {
 	ns := getNS(ctx, jobSpec)
 
 	job := &batchv1alpha1.Job{
@@ -390,10 +385,6 @@
 
 		if pgName != "" {
 			ts.Template.ObjectMeta.Annotations = map[string]string{schedulingv1beta1.KubeGroupNameAnnotationKey: pgName}
-		}
-
-		if nodeSelector != nil {
-			ts.Template.Spec.NodeSelector = nodeSelector
 		}
 
 		if task.defaultGracefulPeriod != nil {
@@ -1024,11 +1015,7 @@
 func setPlaceHolderForSchedulerTesting(ctx *testContext, req v1.ResourceList, reqNum int) (bool, error) {
 
 	if !satisifyMinNodesRequirements(ctx, reqNum) {
-<<<<<<< HEAD
 		return false, lagencyerror.New("Failed to setup environment, you need to have at least " + strconv.Itoa(reqNum) + " worker node.")
-=======
-		return false, lagencyerror.New("Failed to setup environment, you need to have at least " + strconv.Itoa(len(req)) + " worker node.")
->>>>>>> 5071fc0e
 	}
 
 	nodes, err := ctx.kubeclient.CoreV1().Nodes().List(context.TODO(), metav1.ListOptions{})
@@ -1476,40 +1463,4 @@
 		}
 	}
 	return false
-}
-
-func isJobOnlyOnePod(job *batchv1alpha1.Job) bool {
-	if len(job.Spec.Tasks) == 1 {
-		if job.Spec.Tasks[0].Replicas == 1 {
-			return true
-		}
-	}
-	return false
-}
-
-func getJobNode(ctx *testContext, job *batchv1alpha1.Job) (nodeName string, err error) {
-	if !isJobOnlyOnePod(job) {
-		return "", fmt.Errorf("job owns pods more than one")
-	}
-
-	pods, err := ctx.kubeclient.CoreV1().Pods(job.Namespace).List(context.TODO(), metav1.ListOptions{
-		LabelSelector: fmt.Sprintf("volcano.sh/job-name=%s", job.Name),
-	})
-
-	if len(pods.Items) == 1 {
-		return pods.Items[0].Spec.NodeName, nil
-	}
-
-	return "", fmt.Errorf("get pods num not equal 1")
-}
-
-func compareNodename(ctx *testContext, jobA, jobB *batchv1alpha1.Job) (err error) {
-	nodeA, err := getJobNode(ctx, jobA)
-	Expect(err).NotTo(HaveOccurred())
-	nodeB, err := getJobNode(ctx, jobB)
-	Expect(err).NotTo(HaveOccurred())
-	if nodeA != nodeB {
-		return nil
-	}
-	return fmt.Errorf("jobs exist at the same node")
 }