approvers:
  - k82cn
  - animeshsingh
  - Thor-wl
reviewers:
  - k82cn
  - animeshsingh
  - william-wang
  - Thor-wl
  - alcorj-mizar
<<<<<<< HEAD
  - hudson741
  - shinytang6
=======
  - shinytang6
  - merryzhou
>>>>>>> 0dba0a1f
<|MERGE_RESOLUTION|>--- conflicted
+++ resolved
@@ -8,10 +8,6 @@
   - william-wang
   - Thor-wl
   - alcorj-mizar
-<<<<<<< HEAD
   - hudson741
   - shinytang6
-=======
-  - shinytang6
-  - merryzhou
->>>>>>> 0dba0a1f
+  - merryzhou